--- conflicted
+++ resolved
@@ -15,13 +15,10 @@
         <module>xpocket-plugin-spi</module>
         <module>xpocket-runtime</module>
         <module>xpocket-deploy</module>
-<<<<<<< HEAD
-=======
         <module>xpocket-sdk</module>
         <module>xpocket-bridge</module>
         <module>xpocket-agent</module>
         <module>xpocket-jline</module>
->>>>>>> f1496cf8
     </modules>
 
     <properties>
